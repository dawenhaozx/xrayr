--- conflicted
+++ resolved
@@ -57,16 +57,6 @@
 	})
 	client.SetBaseURL(apiConfig.APIHost)
 
-<<<<<<< HEAD
-=======
-	var nodeType string
-
-	if apiConfig.NodeType == "V2ray" && apiConfig.EnableVless {
-		nodeType = "vless"
-	} else {
-		nodeType = strings.ToLower(apiConfig.NodeType)
-	}
->>>>>>> 4a234d50
 	// Create Key for each requests
 	nodeType_for_requests := func() string {
 		if apiConfig.NodeType == "V2ray" && apiConfig.EnableVless {
@@ -78,11 +68,7 @@
 
 	client.SetQueryParams(map[string]string{
 		"node_id":   strconv.Itoa(apiConfig.NodeID),
-<<<<<<< HEAD
 		"node_type": strings.ToLower(nodeType_for_requests),
-=======
-		"node_type": nodeType,
->>>>>>> 4a234d50
 		"token":     apiConfig.Key,
 	})
 	// Read local rule list
@@ -461,7 +447,6 @@
 		enableTLS     bool
 		enableREALITY bool
 		dest          string
-<<<<<<< HEAD
 	)
 	if s.TlsSettings.Dest != "" {
 		dest = s.TlsSettings.Dest
@@ -475,34 +460,6 @@
 		PrivateKey:       s.TlsSettings.PrivateKey,
 		ShortIds:         []string{s.TlsSettings.ShortId},
 	}
-=======
-		xVer          uint64
-	)
-
-	if s.VlessTlsSettings.Dest != "" {
-		dest = s.VlessTlsSettings.Dest
-	} else {
-		dest = s.VlessTlsSettings.Sni
-	}
-	if s.VlessTlsSettings.xVer != 0 {
-		xVer = s.VlessTlsSettings.xVer
-	} else {
-		xVer = 0
-	}
-
-	realityConfig := api.REALITYConfig{
-		Dest:             dest + ":" + s.VlessTlsSettings.ServerPort,
-		ProxyProtocolVer: xVer,
-		ServerNames:      []string{s.VlessTlsSettings.Sni},
-		PrivateKey:       s.VlessTlsSettings.PrivateKey,
-		ShortIds:         []string{s.VlessTlsSettings.ShortId},
-	}
-
-	if c.EnableVless {
-		s.NetworkSettings = s.VlessNetworkSettings
-	}
-
->>>>>>> 4a234d50
 	switch s.Network {
 	case "ws":
 		if s.NetworkSettings.Headers != nil {
@@ -536,24 +493,11 @@
 		}
 	}
 
-<<<<<<< HEAD
 	if s.Tls != 0 {
 		enableTLS = true
 		if s.Tls == 2 {
 			enableREALITY = true
 		}
-=======
-	switch s.Tls {
-	case 0:
-		enableTLS = false
-		enableREALITY = false
-	case 1:
-		enableTLS = true
-		enableREALITY = false
-	case 2:
-		enableTLS = true
-		enableREALITY = true
->>>>>>> 4a234d50
 	}
 
 	// Create GeneralNodeInfo
@@ -568,15 +512,10 @@
 		Host:              host,
 		EnableVless:       c.EnableVless,
 		VlessFlow:         s.VlessFlow,
-<<<<<<< HEAD
-		REALITYConfig:     &realityconfig,
-		EnableREALITY:     enableREALITY,
-=======
->>>>>>> 4a234d50
 		ServiceName:       s.NetworkSettings.ServiceName,
 		Header:            header,
 		EnableREALITY:     enableREALITY,
-		REALITYConfig:     &realityConfig,
+		REALITYConfig:     &realityconfig,
 		NameServerConfig:  s.parseDNSConfig(),
 	}, nil
 }
