package v2raysocks

import (
	"bufio"
	"encoding/json"
	"errors"
	"fmt"
	"os"
	"regexp"
	"strconv"
	"strings"
	"sync"
	"time"

	log "github.com/sirupsen/logrus"

	"github.com/bitly/go-simplejson"
	"github.com/go-resty/resty/v2"
	"github.com/sagernet/sing-shadowsocks/shadowaead_2022"
	C "github.com/sagernet/sing/common"

	"github.com/wyx2685/XrayR/api"
)

// APIClient create an api client to the panel.
type APIClient struct {
	client        *resty.Client
	APIHost       string
	NodeID        int
	Key           string
	NodeType      string
	EnableVless   bool
	VlessFlow     string
	SpeedLimit    float64
	DeviceLimit   int
	LocalRuleList []api.DetectRule
	ConfigResp    *simplejson.Json
	access        sync.Mutex
	eTags         map[string]string
}

// New create an api instance
func New(apiConfig *api.Config) *APIClient {

	client := resty.New()
	client.SetRetryCount(3)
	if apiConfig.Timeout > 0 {
		client.SetTimeout(time.Duration(apiConfig.Timeout) * time.Second)
	} else {
		client.SetTimeout(5 * time.Second)
	}

	client.OnError(func(req *resty.Request, err error) {
		var v *resty.ResponseError
		if errors.As(err, &v) {
			// v.Response contains the last response from the server
			// v.Err contains the original error
			log.Print(v.Err)
		}
	})
<<<<<<< HEAD
	
=======

>>>>>>> 4a234d50
	// Create Key for each requests
	client.SetQueryParams(map[string]string{
		"node_id": strconv.Itoa(apiConfig.NodeID),
		"token":   apiConfig.Key,
	})
	// Read local rule list
	localRuleList := readLocalRuleList(apiConfig.RuleListPath)
	apiClient := &APIClient{
		client:        client,
		NodeID:        apiConfig.NodeID,
		Key:           apiConfig.Key,
		APIHost:       apiConfig.APIHost,
		NodeType:      apiConfig.NodeType,
		EnableVless:   apiConfig.EnableVless,
		VlessFlow:     apiConfig.VlessFlow,
		SpeedLimit:    apiConfig.SpeedLimit,
		DeviceLimit:   apiConfig.DeviceLimit,
		LocalRuleList: localRuleList,
		eTags:         make(map[string]string),
	}
	return apiClient
}

// readLocalRuleList reads the local rule list file
func readLocalRuleList(path string) (LocalRuleList []api.DetectRule) {

	LocalRuleList = make([]api.DetectRule, 0)
	if path != "" {
		// open the file
		file, err := os.Open(path)

		// handle errors while opening
		if err != nil {
			log.Printf("Error when opening file: %s", err)
			return LocalRuleList
		}

		fileScanner := bufio.NewScanner(file)

		// read line by line
		for fileScanner.Scan() {
			LocalRuleList = append(LocalRuleList, api.DetectRule{
				ID:      -1,
				Pattern: regexp.MustCompile(fileScanner.Text()),
			})
		}
		// handle first encountered error while reading
		if err := fileScanner.Err(); err != nil {
			log.Fatalf("Error while reading file: %s", err)
			return
		}

		file.Close()
	}

	return LocalRuleList
}

// Describe return a description of the client
func (c *APIClient) Describe() api.ClientInfo {
	return api.ClientInfo{APIHost: c.APIHost, NodeID: c.NodeID, Key: c.Key, NodeType: c.NodeType}
}

// Debug set the client debug for client
func (c *APIClient) Debug() {
	c.client.SetDebug(true)
}

func (c *APIClient) assembleURL(path string) string {
	return c.APIHost + path
}

func (c *APIClient) parseResponse(res *resty.Response, path string, err error) (*simplejson.Json, error) {
	if err != nil {
		return nil, fmt.Errorf("request %s failed: %s", c.assembleURL(path), err)
	}

	if res.StatusCode() > 400 {
		body := res.Body()
		return nil, fmt.Errorf("request %s failed: %s, %s", c.assembleURL(path), string(body), err)
	}
	rtn, err := simplejson.NewJson(res.Body())
	if err != nil {
		return nil, fmt.Errorf("ret %s invalid", res.String())
	}
	return rtn, nil
}

// GetNodeInfo will pull NodeInfo Config from panel
func (c *APIClient) GetNodeInfo() (nodeInfo *api.NodeInfo, err error) {
	var nodeType string
	switch c.NodeType {
	case "V2ray", "Trojan", "Shadowsocks":
		nodeType = strings.ToLower(c.NodeType)
	default:
		return nil, fmt.Errorf("unsupported Node type: %s", c.NodeType)
	}
	res, err := c.client.R().
		SetHeader("If-None-Match", c.eTags["config"]).
		SetQueryParams(map[string]string{
			"act":      "config",
			"nodetype": nodeType,
		}).
		ForceContentType("application/json").
		Get(c.APIHost)
		
	// Etag identifier for a specific version of a resource. StatusCode = 304 means no changed
	if res.StatusCode() == 304 {
		return nil, errors.New(api.NodeNotModified)
	}
	// update etag
	if res.Header().Get("Etag") != "" && res.Header().Get("Etag") != c.eTags["config"] {
		c.eTags["config"] = res.Header().Get("Etag")
	}

	// Etag identifier for a specific version of a resource. StatusCode = 304 means no changed
	if res.StatusCode() == 304 {
		return nil, errors.New(api.NodeNotModified)
	}
	// update etag
	if res.Header().Get("Etag") != "" && res.Header().Get("Etag") != c.eTags["config"] {
		c.eTags["config"] = res.Header().Get("Etag")
	}

	response, err := c.parseResponse(res, "", err)
	c.access.Lock()
	defer c.access.Unlock()
	c.ConfigResp = response
	if err != nil {
		return nil, err
	}

	switch c.NodeType {
	case "V2ray":
		nodeInfo, err = c.ParseV2rayNodeResponse(response)
	case "Trojan":
		nodeInfo, err = c.ParseTrojanNodeResponse(response)
	case "Shadowsocks":
		nodeInfo, err = c.ParseSSNodeResponse(response)
	default:
		return nil, fmt.Errorf("unsupported Node type: %s", c.NodeType)
	}

	if err != nil {
		res, _ := response.MarshalJSON()
		return nil, fmt.Errorf("Parse node info failed: %s, \nError: %s", string(res), err)
	}

	return nodeInfo, nil
}

// GetUserList will pull user form panel
func (c *APIClient) GetUserList() (UserList *[]api.UserInfo, err error) {
	var nodeType string
	switch c.NodeType {
	case "V2ray", "Trojan", "Shadowsocks":
		nodeType = strings.ToLower(c.NodeType)
	default:
		return nil, fmt.Errorf("unsupported Node type: %s", c.NodeType)
	}
	res, err := c.client.R().
		SetHeader("If-None-Match", c.eTags["user"]).
		SetQueryParams(map[string]string{
			"act":      "user",
			"nodetype": nodeType,
		}).
		ForceContentType("application/json").
		Get(c.APIHost)
		
	// Etag identifier for a specific version of a resource. StatusCode = 304 means no changed
	if res.StatusCode() == 304 {
		return nil, errors.New(api.UserNotModified)
	}
	// update etag
	if res.Header().Get("Etag") != "" && res.Header().Get("Etag") != c.eTags["user"] {
		c.eTags["user"] = res.Header().Get("Etag")
	}

	// Etag identifier for a specific version of a resource. StatusCode = 304 means no changed
	if res.StatusCode() == 304 {
		return nil, errors.New(api.UserNotModified)
	}
	// update etag
	if res.Header().Get("Etag") != "" && res.Header().Get("Etag") != c.eTags["user"] {
		c.eTags["user"] = res.Header().Get("Etag")
	}

	response, err := c.parseResponse(res, "", err)
	if err != nil {
		return nil, err
	}
	numOfUsers := len(response.Get("data").MustArray())
	userList := make([]api.UserInfo, numOfUsers)
	for i := 0; i < numOfUsers; i++ {
		user := api.UserInfo{}
		user.UID = response.Get("data").GetIndex(i).Get("id").MustInt()
		switch c.NodeType {
		case "Shadowsocks":
			user.Email = response.Get("data").GetIndex(i).Get("shadowsocks_user").Get("secret").MustString()
			user.Passwd = response.Get("data").GetIndex(i).Get("shadowsocks_user").Get("secret").MustString()
			user.Method = response.Get("data").GetIndex(i).Get("shadowsocks_user").Get("cipher").MustString()
			user.SpeedLimit = response.Get("data").GetIndex(i).Get("shadowsocks_user").Get("speed_limit").MustUint64() * 1000000 / 8
		case "Trojan":
			user.UUID = response.Get("data").GetIndex(i).Get("trojan_user").Get("password").MustString()
			user.Email = response.Get("data").GetIndex(i).Get("trojan_user").Get("password").MustString()
			user.SpeedLimit = response.Get("data").GetIndex(i).Get("trojan_user").Get("speed_limit").MustUint64() * 1000000 / 8
		case "V2ray":
			user.UUID = response.Get("data").GetIndex(i).Get("v2ray_user").Get("uuid").MustString()
			user.Email = response.Get("data").GetIndex(i).Get("v2ray_user").Get("email").MustString()
			user.AlterID = uint16(response.Get("data").GetIndex(i).Get("v2ray_user").Get("alter_id").MustUint64())
			user.SpeedLimit = response.Get("data").GetIndex(i).Get("v2ray_user").Get("speed_limit").MustUint64() * 1000000 / 8
		}
		if c.SpeedLimit > 0 {
			user.SpeedLimit = uint64((c.SpeedLimit * 1000000) / 8)
		}
		user.DeviceLimit = c.DeviceLimit
		userList[i] = user
	}
	return &userList, nil
}

// ReportUserTraffic reports the user traffic
func (c *APIClient) ReportUserTraffic(userTraffic *[]api.UserTraffic) error {

	data := make([]UserTraffic, len(*userTraffic))
	for i, traffic := range *userTraffic {
		data[i] = UserTraffic{
			UID:      traffic.UID,
			Upload:   traffic.Upload,
			Download: traffic.Download}
	}

	res, err := c.client.R().
		SetQueryParam("node_id", strconv.Itoa(c.NodeID)).
		SetQueryParams(map[string]string{
			"act":      "submit",
			"nodetype": strings.ToLower(c.NodeType),
		}).
		SetBody(data).
		ForceContentType("application/json").
		Post(c.APIHost)
	_, err = c.parseResponse(res, "", err)
	if err != nil {
		return err
	}
	return nil
}

// GetNodeRule implements the API interface
func (c *APIClient) GetNodeRule() (*[]api.DetectRule, error) {
	ruleList := c.LocalRuleList
	if c.NodeType != "V2ray" {
		return &ruleList, nil
	}

	// Only support the rule for v2ray
	// fix: reuse config response
	c.access.Lock()
	defer c.access.Unlock()
	ruleListResponse := c.ConfigResp.Get("routing").Get("rules").GetIndex(1).Get("domain").MustStringArray()
	for i, rule := range ruleListResponse {
		rule = strings.TrimPrefix(rule, "regexp:")
		ruleListItem := api.DetectRule{
			ID:      i,
			Pattern: regexp.MustCompile(rule),
		}
		ruleList = append(ruleList, ruleListItem)
	}
	return &ruleList, nil
}

// ReportNodeStatus implements the API interface
func (c *APIClient) ReportNodeStatus(nodeStatus *api.NodeStatus) (err error) {
	systemload := NodeStatus{
		Uptime: int(nodeStatus.Uptime),
		CPU:    fmt.Sprintf("%d%%", int(nodeStatus.CPU)),
		Mem:    fmt.Sprintf("%d%%", int(nodeStatus.Mem)),
		Disk:   fmt.Sprintf("%d%%", int(nodeStatus.Disk)),
	}

	res, err := c.client.R().
		SetQueryParam("node_id", strconv.Itoa(c.NodeID)).
		SetQueryParams(map[string]string{
			"act":      "nodestatus",
			"nodetype": strings.ToLower(c.NodeType),
		}).
		SetBody(systemload).
		ForceContentType("application/json").
		Post(c.APIHost)
	_, err = c.parseResponse(res, "", err)
	if err != nil {
		return err
	}
	return nil
}

// ReportNodeOnlineUsers implements the API interface
func (c *APIClient) ReportNodeOnlineUsers(onlineUserList *[]api.OnlineUser) error {
	data := make([]NodeOnline, len(*onlineUserList))
	for i, user := range *onlineUserList {
		data[i] = NodeOnline{UID: user.UID, IP: user.IP}
	}

	res, err := c.client.R().
		SetQueryParam("node_id", strconv.Itoa(c.NodeID)).
		SetQueryParams(map[string]string{
			"act":      "onlineusers",
			"nodetype": strings.ToLower(c.NodeType),
		}).
		SetBody(data).
		ForceContentType("application/json").
		Post(c.APIHost)
	_, err = c.parseResponse(res, "", err)
	if err != nil {
		return err
	}
	return nil
}

// ReportIllegal implements the API interface
func (c *APIClient) ReportIllegal(detectResultList *[]api.DetectResult) error {
	return nil
}

// ParseTrojanNodeResponse parse the response for the given nodeInfo format
func (c *APIClient) ParseTrojanNodeResponse(nodeInfoResponse *simplejson.Json) (*api.NodeInfo, error) {
	tmpInboundInfo := nodeInfoResponse.Get("inbounds").MustArray()
	marshalByte, _ := json.Marshal(tmpInboundInfo[0].(map[string]interface{}))
	inboundInfo, _ := simplejson.NewJson(marshalByte)

	port := uint32(inboundInfo.Get("port").MustUint64())
	host := inboundInfo.Get("streamSettings").Get("tlsSettings").Get("serverName").MustString()

	// Create GeneralNodeInfo
	nodeInfo := &api.NodeInfo{
		NodeType:          c.NodeType,
		NodeID:            c.NodeID,
		Port:              port,
		TransportProtocol: "tcp",
		EnableTLS:         true,
		Host:              host,
	}
	return nodeInfo, nil
}

// ParseSSNodeResponse parse the response for the given nodeInfo format
func (c *APIClient) ParseSSNodeResponse(nodeInfoResponse *simplejson.Json) (*api.NodeInfo, error) {
	var method, serverPsk string
	tmpInboundInfo := nodeInfoResponse.Get("inbounds").MustArray()
	marshalByte, _ := json.Marshal(tmpInboundInfo[0].(map[string]interface{}))
	inboundInfo, _ := simplejson.NewJson(marshalByte)

	port := uint32(inboundInfo.Get("port").MustUint64())
	method = inboundInfo.Get("settings").Get("method").MustString()
	// Shadowsocks 2022
	if C.Contains(shadowaead_2022.List, method) {
		serverPsk = inboundInfo.Get("settings").Get("password").MustString()
	} else {
		userInfo, err := c.GetUserList()
		if err != nil {
			return nil, err
		}
		if len(*userInfo) > 0 {
			method = (*userInfo)[0].Method
		}
	}

	// Create GeneralNodeInfo
	nodeInfo := &api.NodeInfo{
		NodeType:          c.NodeType,
		NodeID:            c.NodeID,
		Port:              port,
		TransportProtocol: "tcp",
		CypherMethod:      method,
		ServerKey:         serverPsk,
	}

	return nodeInfo, nil
}

// ParseV2rayNodeResponse parse the response for the given nodeInfo format
func (c *APIClient) ParseV2rayNodeResponse(nodeInfoResponse *simplejson.Json) (*api.NodeInfo, error) {
	var path, host, serviceName string
	var header json.RawMessage
	var enableTLS bool
	var enableVless bool
<<<<<<< HEAD
	var enableReality  bool
=======
	var enableReality bool
>>>>>>> 4a234d50
	var alterID uint16 = 0

	tmpInboundInfo := nodeInfoResponse.Get("inbounds").MustArray()
	marshalByte, _ := json.Marshal(tmpInboundInfo[0].(map[string]interface{}))
	inboundInfo, _ := simplejson.NewJson(marshalByte)

	port := uint32(inboundInfo.Get("port").MustUint64())
	transportProtocol := inboundInfo.Get("streamSettings").Get("network").MustString()

	switch transportProtocol {
	case "ws":
		path = inboundInfo.Get("streamSettings").Get("wsSettings").Get("path").MustString()
		host = inboundInfo.Get("streamSettings").Get("wsSettings").Get("headers").Get("Host").MustString()
	case "grpc":
		if data, ok := inboundInfo.Get("streamSettings").Get("grpcSettings").CheckGet("serviceName"); ok {
			serviceName = data.MustString()
		}
	case "tcp":
		if data, ok := inboundInfo.Get("streamSettings").Get("tcpSettings").CheckGet("header"); ok {
			if httpHeader, err := data.MarshalJSON(); err != nil {
				return nil, err
			} else {
				header = httpHeader
			}
		}

	}

	enableTLS = inboundInfo.Get("streamSettings").Get("security").MustString() == "tls"
	enableVless = inboundInfo.Get("streamSettings").Get("security").MustString() == "reality"
	enableReality = enableVless

	realityConfig := new(api.REALITYConfig)
	if enableVless {
		// parse reality config
		realityConfig = &api.REALITYConfig{
			Dest:             inboundInfo.Get("streamSettings").Get("realitySettings").Get("dest").MustString(),
			ProxyProtocolVer: inboundInfo.Get("streamSettings").Get("realitySettings").Get("xver").MustUint64(),
			ServerNames:      inboundInfo.Get("streamSettings").Get("realitySettings").Get("serverNames").MustStringArray(),
			PrivateKey:       inboundInfo.Get("streamSettings").Get("realitySettings").Get("privateKey").MustString(),
			MinClientVer:     inboundInfo.Get("streamSettings").Get("realitySettings").Get("minClientVer").MustString(),
			MaxClientVer:     inboundInfo.Get("streamSettings").Get("realitySettings").Get("maxClientVer").MustString(),
			MaxTimeDiff:      inboundInfo.Get("streamSettings").Get("realitySettings").Get("maxTimeDiff").MustUint64(),
			ShortIds:         inboundInfo.Get("streamSettings").Get("realitySettings").Get("shortIds").MustStringArray(),
		}
	}

	// Create GeneralNodeInfo
	// AlterID will be updated after next sync
	nodeInfo := &api.NodeInfo{
		NodeType:          c.NodeType,
		NodeID:            c.NodeID,
		Port:              port,
		AlterID:           alterID,
		TransportProtocol: transportProtocol,
		EnableTLS:         enableTLS,
		Path:              path,
		Host:              host,
		EnableVless:       enableVless,
		VlessFlow:         c.VlessFlow,
		ServiceName:       serviceName,
		Header:            header,
		EnableREALITY:     enableReality,
		REALITYConfig:     realityConfig,
	}
	return nodeInfo, nil
}<|MERGE_RESOLUTION|>--- conflicted
+++ resolved
@@ -58,11 +58,7 @@
 			log.Print(v.Err)
 		}
 	})
-<<<<<<< HEAD
-	
-=======
-
->>>>>>> 4a234d50
+
 	// Create Key for each requests
 	client.SetQueryParams(map[string]string{
 		"node_id": strconv.Itoa(apiConfig.NodeID),
@@ -168,7 +164,7 @@
 		}).
 		ForceContentType("application/json").
 		Get(c.APIHost)
-		
+
 	// Etag identifier for a specific version of a resource. StatusCode = 304 means no changed
 	if res.StatusCode() == 304 {
 		return nil, errors.New(api.NodeNotModified)
@@ -231,7 +227,7 @@
 		}).
 		ForceContentType("application/json").
 		Get(c.APIHost)
-		
+
 	// Etag identifier for a specific version of a resource. StatusCode = 304 means no changed
 	if res.StatusCode() == 304 {
 		return nil, errors.New(api.UserNotModified)
@@ -449,11 +445,7 @@
 	var header json.RawMessage
 	var enableTLS bool
 	var enableVless bool
-<<<<<<< HEAD
-	var enableReality  bool
-=======
 	var enableReality bool
->>>>>>> 4a234d50
 	var alterID uint16 = 0
 
 	tmpInboundInfo := nodeInfoResponse.Get("inbounds").MustArray()
