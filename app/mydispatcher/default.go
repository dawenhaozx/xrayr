--- conflicted
+++ resolved
@@ -144,11 +144,7 @@
 	return nil
 }
 
-<<<<<<< HEAD
-func (d *DefaultDispatcher) getLink(ctx context.Context) (*transport.Link, *transport.Link, error) {
-=======
 func (d *DefaultDispatcher) getLink(ctx context.Context, network net.Network, sniffing session.SniffingRequest) (*transport.Link, *transport.Link, error) {
->>>>>>> 4a234d50
 	opt := pipe.OptionsFromContext(ctx)
 	uplinkReader, uplinkWriter := pipe.New(opt...)
 	downlinkReader, downlinkWriter := pipe.New(opt...)
@@ -256,7 +252,7 @@
 	}
 
 	sniffingRequest := content.SniffingRequest
-	inbound, outbound, err := d.getLink(ctx)
+	inbound, outbound, err := d.getLink(ctx, destination.Network, sniffingRequest)
 	if err != nil {
 		return nil, err
 	}
