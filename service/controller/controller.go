--- conflicted
+++ resolved
@@ -587,7 +587,6 @@
 	if onlineDevice, err := c.GetOnlineDevice(c.Tag); err != nil {
 		c.logger.Print(err)
 	} else if len(*onlineDevice) > 0 {
-<<<<<<< HEAD
 		// Only report user has traffic > 100kb to allow ping test
 		var result []api.OnlineUser
 		var nocountUID = make(map[int]struct{})
@@ -606,13 +605,7 @@
 		if err = c.apiClient.ReportNodeOnlineUsers(&result); err != nil {
 			log.Print(err)
 		} else {
-			log.Printf("%s Total %d online users, %d Reported", c.logPrefix(), len(*onlineDevice), len(result))
-=======
-		if err = c.apiClient.ReportNodeOnlineUsers(onlineDevice); err != nil {
-			c.logger.Print(err)
-		} else {
-			c.logger.Printf("Report %d online users", len(*onlineDevice))
->>>>>>> 4a234d50
+			log.Printf("Total %d online users, %d Reported", len(*onlineDevice), len(result))
 		}
 	}
 
